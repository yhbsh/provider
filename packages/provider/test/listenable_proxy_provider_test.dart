// ignore_for_file: invalid_use_of_protected_member
import 'package:flutter/widgets.dart';
import 'package:flutter_test/flutter_test.dart';
import 'package:mockito/mockito.dart';
import 'package:provider/provider.dart';

import 'common.dart';

class _ListenableCombined = Combined with ChangeNotifier;

void main() {
  final a = A();
  final b = B();
  final c = C();
  final d = D();
  final e = E();
  final f = F();

  final combinedConsumerMock = MockCombinedBuilder();
  setUp(() => when(combinedConsumerMock(any)).thenReturn(Container()));
  tearDown(() {
    clearInteractions(combinedConsumerMock);
  });

  final mockConsumer = Consumer<_ListenableCombined>(
    builder: (context, combined, child) => combinedConsumerMock(combined),
  );

  group('ListenableProxyProvider', () {
    test('throws if update is missing', () {
      expect(
        () => ListenableProxyProvider0<_ListenableCombined>(
          create: null,
          update: null,
        ),
        throwsAssertionError,
      );
      expect(
        () => ListenableProxyProvider<A, _ListenableCombined>(
          create: null,
          update: null,
<<<<<<< HEAD
        ),
        throwsAssertionError,
      );
      expect(
        () => ListenableProxyProvider2<A, B, _ListenableCombined>(
          create: null,
          update: null,
        ),
        throwsAssertionError,
      );
      expect(
        () => ListenableProxyProvider3<A, B, C, _ListenableCombined>(
          create: null,
          update: null,
        ),
        throwsAssertionError,
      );
      expect(
        () => ListenableProxyProvider4<A, B, C, D, _ListenableCombined>(
          create: null,
          update: null,
        ),
        throwsAssertionError,
      );
      expect(
        () => ListenableProxyProvider5<A, B, C, D, E, _ListenableCombined>(
          create: null,
          update: null,
        ),
        throwsAssertionError,
      );
      expect(
        () => ListenableProxyProvider6<A, B, C, D, E, F, _ListenableCombined>(
          create: null,
          update: null,
=======
>>>>>>> 00d0f8f8
        ),
        throwsAssertionError,
      );
    });
    testWidgets(
      'asserts that the created notifier has no listener',
      (tester) async {
        final notifier = ValueNotifier(0)..addListener(() {});

        await tester.pumpWidget(MultiProvider(
          providers: [
            Provider.value(value: 0),
            ListenableProxyProvider<int, ValueNotifier<int>>(
              create: null,
              update: (_, __, ___) => notifier,
              dispose: (_, __) {},
            )
          ],
          child: const TextOf<ValueNotifier<int>>(),
        ));

        expect(tester.takeException(), isAssertionError);
      },
    );
    testWidgets(
      'asserts that the created notifier has no listener after rebuild',
      (tester) async {
        await tester.pumpWidget(MultiProvider(
          providers: [
            Provider.value(value: 0),
            ListenableProxyProvider<int, ValueNotifier<int>>(
              create: null,
              update: (_, __, ___) => ValueNotifier(0),
              dispose: (_, __) {},
            )
          ],
          child: const TextOf<ValueNotifier<int>>(),
        ));

        final notifier = ValueNotifier(0)..addListener(() {});
        await tester.pumpWidget(MultiProvider(
          providers: [
            Provider.value(value: 1),
            ListenableProxyProvider<int, ValueNotifier<int>>(
              create: null,
              update: (_, __, ___) => notifier,
              dispose: (_, __) {},
            )
          ],
          child: const TextOf<ValueNotifier<int>>(),
        ));

        expect(tester.takeException(), isAssertionError);
      },
    );
    testWidgets('rebuilds dependendents when listeners are called',
        (tester) async {
      final notifier = ValueNotifier(0);
      await tester.pumpWidget(
        MultiProvider(
          providers: [
            Provider.value(value: 0),
            ListenableProxyProvider<int, ValueNotifier<int>>(
              create: (_) => notifier,
<<<<<<< HEAD
              update: (_, count, value) => value,
=======
              update: (_, count, value) => value..value = count,
>>>>>>> 00d0f8f8
            )
          ],
          child: Consumer<ValueNotifier<int>>(builder: (_, value, __) {
            return Text(
              value.value.toString(),
              textDirection: TextDirection.ltr,
            );
          }),
        ),
      );

      expect(find.text('0'), findsOneWidget);
      expect(find.text('1'), findsNothing);

      notifier.value++;
      await tester.pump();

      expect(find.text('1'), findsOneWidget);
      expect(find.text('0'), findsNothing);
    });
    testWidgets(
      'update returning a new Listenable disposes the previously created value'
      ' and update dependents',
      (tester) async {
        final builder = MockConsumerBuilder<MockNotifier>();
        when(builder(any, any, any)).thenReturn(Container());
        final child = Consumer<MockNotifier>(builder: builder);

        final dispose = DisposeMock<MockNotifier>();
        final notifier = MockNotifier();
        when(notifier.hasListeners).thenReturn(false);
        await tester.pumpWidget(
          MultiProvider(
            providers: [
              Provider.value(value: 0),
              ListenableProxyProvider<int, MockNotifier>(
                create: null,
                update: (_, count, value) => notifier,
                dispose: dispose,
              )
            ],
            child: child,
          ),
        );

        clearInteractions(builder);

        final dispose2 = DisposeMock<MockNotifier>();
        final notifier2 = MockNotifier();
        when(notifier2.hasListeners).thenReturn(false);
        await tester.pumpWidget(
          MultiProvider(
            providers: [
              Provider.value(value: 1),
              ListenableProxyProvider<int, MockNotifier>(
                create: null,
                update: (_, count, value) => notifier2,
                dispose: dispose2,
              )
            ],
            child: child,
          ),
        );

        verify(builder(argThat(isNotNull), notifier2, null)).called(1);
        verifyNoMoreInteractions(builder);
        verify(dispose(argThat(isNotNull), notifier)).called(1);
        verifyNoMoreInteractions(dispose);
        verifyNoMoreInteractions(dispose2);

        await tester.pumpWidget(Container());

        verify(dispose2(argThat(isNotNull), notifier2)).called(1);
        verifyNoMoreInteractions(dispose);
        verifyNoMoreInteractions(dispose2);
      },
    );
    testWidgets('disposes of created value', (tester) async {
      final dispose = DisposeMock<ValueNotifier<int>>();
      final notifier = ValueNotifier(0);
      final key = GlobalKey();

      await tester.pumpWidget(
        MultiProvider(
          providers: [
            Provider.value(value: 0),
            ListenableProxyProvider<int, ValueNotifier<int>>(
              key: key,
              create: (_) => notifier,
              update: (_, count, value) => value..value = count,
              dispose: dispose,
            )
          ],
          child: const TextOf<ValueNotifier<int>>(),
        ),
      );

      verifyZeroInteractions(dispose);

      await tester.pumpWidget(Container());

      verify(dispose(argThat(isNotNull), notifier)).called(1);
      verifyNoMoreInteractions(dispose);
    });
  });

  group('ListenableProxyProvider variants', () {
    Finder findInheritedProvider() => find
        .byWidgetPredicate((widget) => widget is InheritedProvider<Combined>);
    testWidgets('ListenableProxyProvider', (tester) async {
      await tester.pumpWidget(
        MultiProvider(
          providers: [
            Provider.value(value: a),
            Provider.value(value: b),
            Provider.value(value: c),
            Provider.value(value: d),
            Provider.value(value: e),
            Provider.value(value: f),
            ListenableProxyProvider0<_ListenableCombined>(
              create: (_) => _ListenableCombined(null, null, null),
              update: (context, previous) => _ListenableCombined(
                context,
                previous,
                Provider.of<A>(context),
                Provider.of<B>(context),
                Provider.of<C>(context),
                Provider.of<D>(context),
                Provider.of<E>(context),
                Provider.of<F>(context),
              ),
            )
          ],
          child: mockConsumer,
        ),
      );

      final context = tester.element(findInheritedProvider());

      verify(
        combinedConsumerMock(
          _ListenableCombined(
            context,
            _ListenableCombined(null, null, null),
            a,
            b,
            c,
            d,
            e,
            f,
          ),
        ),
      ).called(1);
    });
    testWidgets('ListenableProxyProvider2', (tester) async {
      await tester.pumpWidget(
        MultiProvider(
          providers: [
            Provider.value(value: a),
            Provider.value(value: b),
            Provider.value(value: c),
            Provider.value(value: d),
            Provider.value(value: e),
            Provider.value(value: f),
            ListenableProxyProvider2<A, B, _ListenableCombined>(
              create: (_) => _ListenableCombined(null, null, null),
              update: (context, a, b, previous) =>
                  _ListenableCombined(context, previous, a, b),
            )
          ],
          child: mockConsumer,
        ),
      );

      final context = tester.element(findInheritedProvider());

      verify(
        combinedConsumerMock(
          _ListenableCombined(
              context, _ListenableCombined(null, null, null), a, b),
        ),
      ).called(1);
    });
    testWidgets('ListenableProxyProvider3', (tester) async {
      await tester.pumpWidget(
        MultiProvider(
          providers: [
            Provider.value(value: a),
            Provider.value(value: b),
            Provider.value(value: c),
            Provider.value(value: d),
            Provider.value(value: e),
            Provider.value(value: f),
            ListenableProxyProvider3<A, B, C, _ListenableCombined>(
              create: (_) => _ListenableCombined(null, null, null),
              update: (context, a, b, c, previous) =>
                  _ListenableCombined(context, previous, a, b, c),
            )
          ],
          child: mockConsumer,
        ),
      );

      final context = tester.element(findInheritedProvider());

      verify(
        combinedConsumerMock(
          _ListenableCombined(
              context, _ListenableCombined(null, null, null), a, b, c),
        ),
      ).called(1);
    });
    testWidgets('ListenableProxyProvider4', (tester) async {
      await tester.pumpWidget(
        MultiProvider(
          providers: [
            Provider.value(value: a),
            Provider.value(value: b),
            Provider.value(value: c),
            Provider.value(value: d),
            Provider.value(value: e),
            Provider.value(value: f),
            ListenableProxyProvider4<A, B, C, D, _ListenableCombined>(
              create: (_) => _ListenableCombined(null, null, null),
              update: (context, a, b, c, d, previous) =>
                  _ListenableCombined(context, previous, a, b, c, d),
            )
          ],
          child: mockConsumer,
        ),
      );

      final context = tester.element(findInheritedProvider());

      verify(
        combinedConsumerMock(
          _ListenableCombined(
              context, _ListenableCombined(null, null, null), a, b, c, d),
        ),
      ).called(1);
    });
    testWidgets('ListenableProxyProvider5', (tester) async {
      await tester.pumpWidget(
        MultiProvider(
          providers: [
            Provider.value(value: a),
            Provider.value(value: b),
            Provider.value(value: c),
            Provider.value(value: d),
            Provider.value(value: e),
            Provider.value(value: f),
            ListenableProxyProvider5<A, B, C, D, E, _ListenableCombined>(
              create: (_) => _ListenableCombined(null, null, null),
              update: (context, a, b, c, d, e, previous) =>
                  _ListenableCombined(context, previous, a, b, c, d, e),
            )
          ],
          child: mockConsumer,
        ),
      );

      final context = tester.element(findInheritedProvider());

      verify(
        combinedConsumerMock(
          _ListenableCombined(context, _ListenableCombined(null, null, null), a,
              b, c, d, e, null),
        ),
      ).called(1);
    });
    testWidgets('ListenableProxyProvider6', (tester) async {
      await tester.pumpWidget(
        MultiProvider(
          providers: [
            Provider.value(value: a),
            Provider.value(value: b),
            Provider.value(value: c),
            Provider.value(value: d),
            Provider.value(value: e),
            Provider.value(value: f),
            ListenableProxyProvider6<A, B, C, D, E, F, _ListenableCombined>(
              create: (_) => _ListenableCombined(null, null, null),
              update: (context, a, b, c, d, e, f, previous) =>
                  _ListenableCombined(context, previous, a, b, c, d, e, f),
            )
          ],
          child: mockConsumer,
        ),
      );

      final context = tester.element(findInheritedProvider());
      verify(
        combinedConsumerMock(
          _ListenableCombined(
              context, _ListenableCombined(null, null, null), a, b, c, d, e, f),
        ),
      ).called(1);
    });
  });
}<|MERGE_RESOLUTION|>--- conflicted
+++ resolved
@@ -39,7 +39,6 @@
         () => ListenableProxyProvider<A, _ListenableCombined>(
           create: null,
           update: null,
-<<<<<<< HEAD
         ),
         throwsAssertionError,
       );
@@ -75,8 +74,6 @@
         () => ListenableProxyProvider6<A, B, C, D, E, F, _ListenableCombined>(
           create: null,
           update: null,
-=======
->>>>>>> 00d0f8f8
         ),
         throwsAssertionError,
       );
@@ -141,11 +138,7 @@
             Provider.value(value: 0),
             ListenableProxyProvider<int, ValueNotifier<int>>(
               create: (_) => notifier,
-<<<<<<< HEAD
               update: (_, count, value) => value,
-=======
-              update: (_, count, value) => value..value = count,
->>>>>>> 00d0f8f8
             )
           ],
           child: Consumer<ValueNotifier<int>>(builder: (_, value, __) {
