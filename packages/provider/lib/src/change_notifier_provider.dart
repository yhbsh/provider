--- conflicted
+++ resolved
@@ -13,19 +13,15 @@
 /// ## Creating a [ChangeNotifier]:
 ///
 /// To create a value, use the default constructor. Creating the instance
-/// inside `build` using [ChangeNotifierProvider.value] will lead to memory
+/// inside `build` using `ChangeNotifierProvider.value` will lead to memory
 /// leaks and potentially undesired side-effects.
 ///
 /// See [this stackoverflow answer](https://stackoverflow.com/questions/52249578/how-to-deal-with-unwanted-widget-build)
 /// which explains in further details why using the `.value` constructor to
 /// create values is undesired.
 ///
-<<<<<<< HEAD
-/// - **DO** create a new [ChangeNotifier] inside `update`.
-///
-=======
-/// - DO create a new [ChangeNotifier] inside `create`.
->>>>>>> 00d0f8f8
+/// - **DO** create a new [ChangeNotifier] inside `create`.
+///
 /// ```dart
 /// ChangeNotifierProvider(
 ///   create: (_) => new MyChangeNotifier(),
@@ -33,7 +29,7 @@
 /// )
 /// ```
 ///
-/// - **DON'T** use [ChangeNotifierProvider.value] to create your
+/// - **DON'T** use `ChangeNotifierProvider.value` to create your
 ///   [ChangeNotifier].
 ///
 /// ```dart
@@ -110,24 +106,9 @@
   /// `create` must not be `null`.
   ChangeNotifierProvider({
     Key key,
-<<<<<<< HEAD
     @required Create<T> create,
     Widget child,
   }) : super(key: key, create: create, dispose: _dispose, child: child);
-=======
-    @required ValueBuilder<T> create,
-    @Deprecated('will be removed in 4.0.0, use create instead')
-        ValueBuilder<T> builder,
-    Widget child,
-  }) : super(
-          key: key,
-          create:
-              // ignore: deprecated_member_use_from_same_package
-              create ?? builder,
-          dispose: _disposer,
-          child: child,
-        );
->>>>>>> 00d0f8f8
 
   /// Provides an existing [ChangeNotifier].
   ChangeNotifierProvider.value({
@@ -164,17 +145,10 @@
 /// To solve this issue, we could instead use this class, like so:
 ///
 /// ```dart
-<<<<<<< HEAD
 /// ChangeNotifierProxyProvider<MyModel, MyChangeNotifier>(
 ///   create: (_) => MyChangeNotifier(),
 ///   update: (_, myModel, myNotifier) => myNotifier
 ///     ..update(myModel),
-=======
-/// ChangeNotifierProxyProvider<Foo, MyChangeNotifier>(
-///   create: (_) => MyChangeNotifier(),
-///   update: (_, foo, myNotifier) => myNotifier
-///     ..foo = foo,
->>>>>>> 00d0f8f8
 ///   child: ...
 /// );
 /// ```
@@ -195,11 +169,7 @@
 /// }
 /// ```
 ///
-<<<<<<< HEAD
 /// - **DON'T** create the [ChangeNotifier] inside `update` directly.
-=======
-/// - DON'T create the [ChangeNotifier] inside `update` directly.
->>>>>>> 00d0f8f8
 ///
 ///   This will cause your state to be lost when one of the values used updates.
 ///   It will also cause uncesserary overhead because it will dispose the
@@ -211,11 +181,7 @@
 /// ```dart
 /// ChangeNotifierProxyProvider<MyModel, MyChangeNotifier>(
 ///   // may cause the state to be destroyed unvoluntarily
-<<<<<<< HEAD
 ///   update: (_, myModel, myNotifier) => MyChangeNotifier(myModel: myModel),
-=======
-///   update: (_, foo, myNotifier) => MyChangeNotifier(foo: foo),
->>>>>>> 00d0f8f8
 ///   child: ...
 /// );
 /// ```
@@ -231,7 +197,6 @@
   /// Initializes [key] for subclasses.
   ChangeNotifierProxyProvider({
     Key key,
-<<<<<<< HEAD
     @required Create<R> create,
     @required ProxyProviderBuilder<T, R> update,
     Widget child,
@@ -258,22 +223,6 @@
           create: create,
           update: update,
           dispose: ChangeNotifierProvider._dispose,
-=======
-    @required ValueBuilder<R> create,
-    @required ProxyProviderBuilder<T, R> update,
-    @Deprecated('will be removed in 4.0.0, use create instead')
-        ValueBuilder<R> initialBuilder,
-    @Deprecated('will be removed in 4.0.0, use update instead')
-        ProxyProviderBuilder<T, R> builder,
-    Widget child,
-  }) : super(
-          key: key,
-          // ignore: deprecated_member_use_from_same_package
-          create: create ?? initialBuilder,
-          // ignore: deprecated_member_use_from_same_package
-          update: update ?? builder,
-          dispose: ChangeNotifierProvider._disposer,
->>>>>>> 00d0f8f8
           child: child,
         );
 }
@@ -284,7 +233,6 @@
   /// Initializes [key] for subclasses.
   ChangeNotifierProxyProvider2({
     Key key,
-<<<<<<< HEAD
     @required Create<R> create,
     @required ProxyProviderBuilder2<T, T2, R> update,
     Widget child,
@@ -293,22 +241,6 @@
           create: create,
           update: update,
           dispose: ChangeNotifierProvider._dispose,
-=======
-    @required ValueBuilder<R> create,
-    @required ProxyProviderBuilder2<T, T2, R> update,
-    @Deprecated('will be removed in 4.0.0, use create instead')
-        ValueBuilder<R> initialBuilder,
-    @Deprecated('will be removed in 4.0.0, use update instead')
-        ProxyProviderBuilder2<T, T2, R> builder,
-    Widget child,
-  }) : super(
-          key: key,
-          // ignore: deprecated_member_use_from_same_package
-          create: create ?? initialBuilder,
-          // ignore: deprecated_member_use_from_same_package
-          update: update ?? builder,
-          dispose: ChangeNotifierProvider._disposer,
->>>>>>> 00d0f8f8
           child: child,
         );
 }
@@ -319,7 +251,6 @@
   /// Initializes [key] for subclasses.
   ChangeNotifierProxyProvider3({
     Key key,
-<<<<<<< HEAD
     @required Create<R> create,
     @required ProxyProviderBuilder3<T, T2, T3, R> update,
     Widget child,
@@ -328,22 +259,6 @@
           create: create,
           update: update,
           dispose: ChangeNotifierProvider._dispose,
-=======
-    @required ValueBuilder<R> create,
-    @required ProxyProviderBuilder3<T, T2, T3, R> update,
-    @Deprecated('will be removed in 4.0.0, use create instead')
-        ValueBuilder<R> initialBuilder,
-    @Deprecated('will be removed in 4.0.0, use update instead')
-        ProxyProviderBuilder3<T, T2, T3, R> builder,
-    Widget child,
-  }) : super(
-          key: key,
-          // ignore: deprecated_member_use_from_same_package
-          create: create ?? initialBuilder,
-          // ignore: deprecated_member_use_from_same_package
-          update: update ?? builder,
-          dispose: ChangeNotifierProvider._disposer,
->>>>>>> 00d0f8f8
           child: child,
         );
 }
@@ -354,7 +269,6 @@
   /// Initializes [key] for subclasses.
   ChangeNotifierProxyProvider4({
     Key key,
-<<<<<<< HEAD
     @required Create<R> create,
     @required ProxyProviderBuilder4<T, T2, T3, T4, R> update,
     Widget child,
@@ -363,22 +277,6 @@
           create: create,
           update: update,
           dispose: ChangeNotifierProvider._dispose,
-=======
-    @required ValueBuilder<R> create,
-    @required ProxyProviderBuilder4<T, T2, T3, T4, R> update,
-    @Deprecated('will be removed in 4.0.0, use create instead')
-        ValueBuilder<R> initialBuilder,
-    @Deprecated('will be removed in 4.0.0, use update instead')
-        ProxyProviderBuilder4<T, T2, T3, T4, R> builder,
-    Widget child,
-  }) : super(
-          key: key,
-          // ignore: deprecated_member_use_from_same_package
-          create: create ?? initialBuilder,
-          // ignore: deprecated_member_use_from_same_package
-          update: update ?? builder,
-          dispose: ChangeNotifierProvider._disposer,
->>>>>>> 00d0f8f8
           child: child,
         );
 }
@@ -390,7 +288,6 @@
   /// Initializes [key] for subclasses.
   ChangeNotifierProxyProvider5({
     Key key,
-<<<<<<< HEAD
     @required Create<R> create,
     @required ProxyProviderBuilder5<T, T2, T3, T4, T5, R> update,
     Widget child,
@@ -399,22 +296,6 @@
           create: create,
           update: update,
           dispose: ChangeNotifierProvider._dispose,
-=======
-    @required ValueBuilder<R> create,
-    @required ProxyProviderBuilder5<T, T2, T3, T4, T5, R> update,
-    @Deprecated('will be removed in 4.0.0, use create instead')
-        ValueBuilder<R> initialBuilder,
-    @Deprecated('will be removed in 4.0.0, use update instead')
-        ProxyProviderBuilder5<T, T2, T3, T4, T5, R> builder,
-    Widget child,
-  }) : super(
-          key: key,
-          // ignore: deprecated_member_use_from_same_package
-          create: create ?? initialBuilder,
-          // ignore: deprecated_member_use_from_same_package
-          update: update ?? builder,
-          dispose: ChangeNotifierProvider._disposer,
->>>>>>> 00d0f8f8
           child: child,
         );
 }
@@ -426,7 +307,6 @@
   /// Initializes [key] for subclasses.
   ChangeNotifierProxyProvider6({
     Key key,
-<<<<<<< HEAD
     @required Create<R> create,
     @required ProxyProviderBuilder6<T, T2, T3, T4, T5, T6, R> update,
     Widget child,
@@ -435,22 +315,6 @@
           create: create,
           update: update,
           dispose: ChangeNotifierProvider._dispose,
-=======
-    @required ValueBuilder<R> create,
-    @required ProxyProviderBuilder6<T, T2, T3, T4, T5, T6, R> update,
-    @Deprecated('will be removed in 4.0.0, use create instead')
-        ValueBuilder<R> initialBuilder,
-    @Deprecated('will be removed in 4.0.0, use update instead')
-        ProxyProviderBuilder6<T, T2, T3, T4, T5, T6, R> builder,
-    Widget child,
-  }) : super(
-          key: key,
-          // ignore: deprecated_member_use_from_same_package
-          create: create ?? initialBuilder,
-          // ignore: deprecated_member_use_from_same_package
-          update: update ?? builder,
-          dispose: ChangeNotifierProvider._disposer,
->>>>>>> 00d0f8f8
           child: child,
         );
 }